<<<<<<< HEAD
use std::{
    collections::{HashMap, HashSet},
    hash::{Hash, Hasher}
};
=======
use std::hash::Hash;
>>>>>>> 9dc4a570

use alloy::primitives::{keccak256, BlockNumber};
use bytes::Bytes;
use secp256k1::SecretKey;
use serde::{Deserialize, Serialize};

use crate::{
    orders::OrderSet,
<<<<<<< HEAD
    primitive::{PoolId, Signature},
=======
    primitive::{PeerId, Signature},
>>>>>>> 9dc4a570
    sol_bindings::{
        grouped_orders::{GroupedVanillaOrder, OrderWithStorageData},
        rpc_orders::TopOfBlockOrder
    }
};

#[derive(Debug, Clone, Hash, PartialEq, Eq, Default, Serialize, Deserialize)]
pub struct PreProposal {
    pub block_height: BlockNumber,
    pub source:       PeerId,
    // TODO: this really should be HashMap<PoolId, GroupedVanillaOrder>
    pub limit:        Vec<OrderWithStorageData<GroupedVanillaOrder>>,
    // TODO: this really should be another type with HashMap<PoolId, {order, tob_reward}>
    pub searcher:     Vec<OrderWithStorageData<TopOfBlockOrder>>,
    // if the below changes from a BLS to EcDSA,
    // i.e. deterministic to non-deterministic signature, the Hash, PartialEq, Eq should be updated
    /// The signature is over the ethereum height as well as the limit and
    /// searcher sets
    pub signature:    Signature
}

impl PreProposal {
    fn sign_payload(sk: &SecretKey, payload: Vec<u8>) -> Signature {
        let hash = keccak256(payload);
        let sig = reth_primitives::sign_message(sk.secret_bytes().into(), hash).unwrap();
        Signature(sig)
    }

    pub fn generate_pre_proposal(
        ethereum_height: BlockNumber,
        source: PeerId,
        limit: Vec<OrderWithStorageData<GroupedVanillaOrder>>,
        searcher: Vec<OrderWithStorageData<TopOfBlockOrder>>,
        sk: &SecretKey
    ) -> Self {
        let payload = Self::serialize_payload(&ethereum_height, &limit, &searcher);
        let signature = Self::sign_payload(sk, payload);

        Self { limit, source, searcher, block_height: ethereum_height, signature }
    }

    pub fn new(
        ethereum_height: u64,
        sk: &SecretKey,
        source: PeerId,
        orders: OrderSet<GroupedVanillaOrder, TopOfBlockOrder>
    ) -> Self {
        let OrderSet { limit, searcher } = orders;
        Self::generate_pre_proposal(ethereum_height, source, limit, searcher, sk)
    }

    pub fn is_valid(&self) -> bool {
        let hash = keccak256(self.payload());
        let Ok(source) = self.signature.recover_signer_full_public_key(hash) else {
            return false;
        };
        source == self.source
    }

    fn serialize_payload(
        block_height: &BlockNumber,
        limit: &Vec<OrderWithStorageData<GroupedVanillaOrder>>,
        searcher: &Vec<OrderWithStorageData<TopOfBlockOrder>>
    ) -> Vec<u8> {
        let mut buf = Vec::new();
        buf.extend(bincode::serialize(block_height).unwrap());
        buf.extend(bincode::serialize(limit).unwrap());
        buf.extend(bincode::serialize(searcher).unwrap());
        buf
    }

    fn payload(&self) -> Bytes {
        Bytes::from(Self::serialize_payload(&self.block_height, &self.limit, &self.searcher))
    }

    pub fn orders_by_pool_id(
        preproposals: &[PreProposal]
    ) -> HashMap<PoolId, HashSet<OrderWithStorageData<GroupedVanillaOrder>>> {
        preproposals
            .iter()
            .flat_map(|p| p.limit.iter())
            .cloned()
            .fold(HashMap::new(), |mut acc, order| {
                acc.entry(order.pool_id).or_default().insert(order);
                acc
            })
    }
}

#[cfg(test)]
mod tests {
    use alloy::primitives::FixedBytes;
    use rand::thread_rng;
    use reth_network_peers::pk2id;
    use secp256k1::Secp256k1;

    use super::{PreProposal, SecretKey};

    #[test]
    fn can_be_constructed() {
        let ethereum_height = 100;
        let limit = vec![];
        let searcher = vec![];
        let source = FixedBytes::<64>::default();
        let sk = SecretKey::new(&mut rand::thread_rng());
        PreProposal::generate_pre_proposal(ethereum_height, source, limit, searcher, &sk);
    }

    #[test]
    fn can_validate_self() {
        let ethereum_height = 100;
        let limit = vec![];
        let searcher = vec![];
        // Generate crypto stuff
        let mut rng = thread_rng();
        let sk = SecretKey::new(&mut rng);
        let secp = Secp256k1::new();
        let pk = sk.public_key(&secp);
        // Grab the source ID from the secret/public keypair
        let source = pk2id(&pk);
        let preproposal =
            PreProposal::generate_pre_proposal(ethereum_height, source, limit, searcher, &sk);

        assert!(preproposal.is_valid(), "Unable to validate self");
    }
}<|MERGE_RESOLUTION|>--- conflicted
+++ resolved
@@ -1,11 +1,7 @@
-<<<<<<< HEAD
 use std::{
     collections::{HashMap, HashSet},
     hash::{Hash, Hasher}
 };
-=======
-use std::hash::Hash;
->>>>>>> 9dc4a570
 
 use alloy::primitives::{keccak256, BlockNumber};
 use bytes::Bytes;
@@ -14,11 +10,7 @@
 
 use crate::{
     orders::OrderSet,
-<<<<<<< HEAD
-    primitive::{PoolId, Signature},
-=======
-    primitive::{PeerId, Signature},
->>>>>>> 9dc4a570
+    primitive::{PeerId, PoolId, Signature},
     sol_bindings::{
         grouped_orders::{GroupedVanillaOrder, OrderWithStorageData},
         rpc_orders::TopOfBlockOrder
