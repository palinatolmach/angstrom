<<<<<<< HEAD
use std::{
    collections::{HashMap, HashSet},
    hash::{Hash, Hasher}
};

// use bincode::{config::standard, encode_to_vec, Decode, Encode};
=======
use std::hash::{Hash, Hasher};

>>>>>>> 9cd2f793
use alloy::primitives::{keccak256, BlockNumber};
use bytes::Bytes;
use reth_network_peers::PeerId;
use secp256k1::SecretKey;
use serde::{Deserialize, Serialize};

use crate::{
    orders::OrderSet,
    primitive::{PoolId, Signature},
    sol_bindings::{
        grouped_orders::{GroupedVanillaOrder, OrderWithStorageData},
        rpc_orders::TopOfBlockOrder
    }
};

#[derive(Debug, Clone, Hash, PartialEq, Eq, Default, Serialize, Deserialize)]
pub struct PreProposal {
    pub block_height: BlockNumber,
    pub source:       PeerId,
    // TODO: this really should be HashMap<PoolId, GroupedVanillaOrder>
    pub limit:        Vec<OrderWithStorageData<GroupedVanillaOrder>>,
    // TODO: this really should be another type with HashMap<PoolId, {order, tob_reward}>
    pub searcher:     Vec<OrderWithStorageData<TopOfBlockOrder>>,
    // if the below changes from a BLS to EcDSA,
    // i.e. deterministic to non-deterministic signature, the Hash, PartialEq, Eq should be updated
    /// The signature is over the ethereum height as well as the limit and
    /// searcher sets
    pub signature:    Signature
}

impl PreProposal {
    fn sign_payload(sk: &SecretKey, payload: Vec<u8>) -> Signature {
        let hash = keccak256(payload);
        let sig = reth_primitives::sign_message(sk.secret_bytes().into(), hash).unwrap();
        Signature(sig)
    }

    pub fn generate_pre_proposal(
        ethereum_height: BlockNumber,
        source: PeerId,
        limit: Vec<OrderWithStorageData<GroupedVanillaOrder>>,
        searcher: Vec<OrderWithStorageData<TopOfBlockOrder>>,
        sk: &SecretKey
    ) -> Self {
        let payload = Self::serialize_payload(&ethereum_height, &limit, &searcher);
        let signature = Self::sign_payload(sk, payload);

        Self { limit, source, searcher, block_height: ethereum_height, signature }
    }

    pub fn new(
        ethereum_height: u64,
        sk: &SecretKey,
        source: PeerId,
        orders: OrderSet<GroupedVanillaOrder, TopOfBlockOrder>
    ) -> Self {
        let OrderSet { limit, searcher } = orders;
        Self::generate_pre_proposal(ethereum_height, source, limit, searcher, sk)
    }

    pub fn is_valid(&self) -> bool {
        let hash = keccak256(self.payload());
        let Ok(source) = self.signature.recover_signer_full_public_key(hash) else {
            return false;
        };
        source == self.source
    }

    fn serialize_payload(
        block_height: &BlockNumber,
        limit: &Vec<OrderWithStorageData<GroupedVanillaOrder>>,
        searcher: &Vec<OrderWithStorageData<TopOfBlockOrder>>
    ) -> Vec<u8> {
        let mut buf = Vec::new();
        buf.extend(bincode::serialize(block_height).unwrap());
        buf.extend(bincode::serialize(limit).unwrap());
        buf.extend(bincode::serialize(searcher).unwrap());
        buf
    }

    fn payload(&self) -> Bytes {
        Bytes::from(Self::serialize_payload(&self.block_height, &self.limit, &self.searcher))
    }

    pub fn orders_by_pool_id(
        preproposals: &[PreProposal]
    ) -> HashMap<PoolId, HashSet<OrderWithStorageData<GroupedVanillaOrder>>> {
        preproposals
            .iter()
            .flat_map(|p| p.limit.iter())
            .cloned()
            .fold(HashMap::new(), |mut acc, order| {
                acc.entry(order.pool_id).or_default().insert(order);
                acc
            })
    }
}

#[cfg(test)]
mod tests {
    use alloy::primitives::FixedBytes;
    use rand::thread_rng;
    use reth_network_peers::pk2id;
    use secp256k1::Secp256k1;

    use super::{PreProposal, SecretKey};

    #[test]
    fn can_be_constructed() {
        let ethereum_height = 100;
        let limit = vec![];
        let searcher = vec![];
        let source = FixedBytes::<64>::default();
        let sk = SecretKey::new(&mut rand::thread_rng());
        PreProposal::generate_pre_proposal(ethereum_height, source, limit, searcher, &sk);
    }

    #[test]
    fn can_validate_self() {
        let ethereum_height = 100;
        let limit = vec![];
        let searcher = vec![];
        // Generate crypto stuff
        let mut rng = thread_rng();
        let sk = SecretKey::new(&mut rng);
        let secp = Secp256k1::new();
        let pk = sk.public_key(&secp);
        // Grab the source ID from the secret/public keypair
        let source = pk2id(&pk);
        let preproposal =
            PreProposal::generate_pre_proposal(ethereum_height, source, limit, searcher, &sk);

        assert!(preproposal.is_valid(), "Unable to validate self");
    }
}<|MERGE_RESOLUTION|>--- conflicted
+++ resolved
@@ -1,14 +1,9 @@
-<<<<<<< HEAD
+// use bincode::{config::standard, encode_to_vec, Decode, Encode};
 use std::{
     collections::{HashMap, HashSet},
     hash::{Hash, Hasher}
 };
 
-// use bincode::{config::standard, encode_to_vec, Decode, Encode};
-=======
-use std::hash::{Hash, Hasher};
-
->>>>>>> 9cd2f793
 use alloy::primitives::{keccak256, BlockNumber};
 use bytes::Bytes;
 use reth_network_peers::PeerId;
