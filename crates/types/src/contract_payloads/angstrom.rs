--- conflicted
+++ resolved
@@ -1,10 +1,6 @@
 use std::collections::HashMap;
 
-<<<<<<< HEAD
-use alloy::primitives::{Address, Bytes, FixedBytes, B256, U256};
-=======
 use alloy::primitives::{keccak256, Address, Bytes, FixedBytes, B256, U256};
->>>>>>> 1b39882a
 use pade_macro::{PadeDecode, PadeEncode};
 use serde::{Deserialize, Serialize};
 use tracing::warn;
@@ -17,20 +13,12 @@
 };
 use crate::{
     consensus::{PreProposal, Proposal},
-<<<<<<< HEAD
-    matching::Ray,
+    matching::{uniswap::PoolSnapshot, Ray},
     orders::{OrderFillState, OrderOutcome},
     sol_bindings::{
         grouped_orders::{GroupedVanillaOrder, OrderWithStorageData},
         rpc_orders::TopOfBlockOrder as RpcTopOfBlockOrder,
         RawPoolOrder
-=======
-    matching::{uniswap::PoolSnapshot, Ray},
-    orders::{OrderFillState, OrderOutcome},
-    sol_bindings::{
-        grouped_orders::{GroupedVanillaOrder, OrderWithStorageData},
-        rpc_orders::TopOfBlockOrder as RpcTopOfBlockOrder
->>>>>>> 1b39882a
     }
 };
 
@@ -167,7 +155,6 @@
             .chain(self.user_orders.iter().map(|order| order.order_hash()))
     }
 
-<<<<<<< HEAD
     pub fn build_dummy_for_tob_gas(
         user_order: &OrderWithStorageData<RpcTopOfBlockOrder>
     ) -> eyre::Result<Self> {
@@ -254,20 +241,11 @@
 
     pub fn from_proposal(
         proposal: &Proposal,
-        pools: &HashMap<FixedBytes<32>, (Address, Address)>
+        pools: &HashMap<FixedBytes<32>, (Address, Address, PoolSnapshot, u16)>
     ) -> eyre::Result<Self> {
         let mut top_of_block_orders = Vec::new();
         let mut pool_updates = Vec::new();
         let pairs = Vec::new();
-=======
-    pub fn from_proposal(
-        proposal: &Proposal,
-        pools: &HashMap<FixedBytes<32>, (Address, Address, PoolSnapshot, u16)>
-    ) -> eyre::Result<Self> {
-        let mut top_of_block_orders = Vec::new();
-        let mut pool_updates = Vec::new();
-        let mut pairs = Vec::new();
->>>>>>> 1b39882a
         let mut user_orders = Vec::new();
         let mut asset_builder = AssetBuilder::new();
 
@@ -278,11 +256,7 @@
         for solution in proposal.solutions.iter() {
             // Get the information for the pool or skip this solution if we can't find a
             // pool for it
-<<<<<<< HEAD
-            let Some((t0, t1)) = pools.get(&solution.id) else {
-=======
             let Some((t0, t1, snapshot, store_index)) = pools.get(&solution.id) else {
->>>>>>> 1b39882a
                 // This should never happen but let's handle it as gracefully as possible -
                 // right now will skip the pool, not produce an error
                 warn!("Skipped a solution as we couldn't find a pool for it: {:?}", solution);
@@ -294,10 +268,6 @@
             let t1_idx = asset_builder.add_or_get_asset(*t1) as u16;
             // Build our Pair featuring our uniform clearing price
             // This price is in Ray format as requested.
-<<<<<<< HEAD
-            let uniswap_price: U256 = *solution.ucp;
-            // pairs.push(Pair { t0_idx, t1_idx, uniswap_price });
-=======
             // TODO:  Get the store index so this can be correct
             let ucp: U256 = *solution.ucp;
             let pair = Pair {
@@ -307,7 +277,6 @@
                 price_1over0: ucp
             };
             pairs.push(pair);
->>>>>>> 1b39882a
             let pair_idx = pairs.len() - 1;
 
             // Pull out our net AMM order
@@ -325,16 +294,9 @@
                     } else {
                         (t0_idx, t1_idx, tob.quantityIn, tob.quantityOut)
                     };
-<<<<<<< HEAD
-                    // let amm = MarketSnapshot::new(vec![], SqrtPriceX96::default()).unwrap();
-                    //let rewards = calculate_reward(tob, amm).unwrap();
-                    let rewards = ToBOutcome::default();
-                    (Some(swap), Some(rewards))
-=======
                     // We swallow an error here
                     let outcome = ToBOutcome::from_tob_and_snapshot(tob, snapshot).ok();
                     (Some(swap), outcome)
->>>>>>> 1b39882a
                 })
                 .unwrap_or_default();
             // Merge our net AMM order with the TOB swap
@@ -374,11 +336,7 @@
             // Push the pool update
             pool_updates.push(PoolUpdate {
                 zero_for_one: false,
-<<<<<<< HEAD
-                pair_index: 0,
-=======
                 pair_index: pair_idx as u16,
->>>>>>> 1b39882a
                 swap_in_quantity: quantity_in,
                 rewards_update
             });
@@ -423,18 +381,10 @@
                     _ => order.quantity()
                 };
                 // Calculate the price of this order given the amount filled and the UCP
-<<<<<<< HEAD
-                let ray_price = Ray::from(uniswap_price);
-                let quantity_in = if order.is_bid {
-                    ray_price.mul_quantity(quantity_out)
-                } else {
-                    ray_price.inverse_quantity(quantity_out)
-=======
                 let quantity_in = if order.is_bid {
                     Ray::from(ucp).mul_quantity(quantity_out)
                 } else {
                     Ray::from(ucp).inverse_quantity(quantity_out)
->>>>>>> 1b39882a
                 };
                 // Account for our user order
                 let (asset_in, asset_out) = if order.is_bid { (*t1, *t0) } else { (*t0, *t1) };
