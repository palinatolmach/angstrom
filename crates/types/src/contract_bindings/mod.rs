<<<<<<< HEAD
#[rustfmt::skip]
=======
>>>>>>> 30a16f03
pub mod pool_manager {
    alloy::sol!(
        #[allow(missing_docs)]
        #[sol(rpc)]
        PoolManager,
        "../../contracts/out/PoolManager.sol/PoolManager.json"
    );
}
<<<<<<< HEAD

#[rustfmt::skip]
=======
>>>>>>> 30a16f03
pub mod mock_rewards_manager {
    alloy::sol!(
        #[allow(missing_docs)]
        #[sol(rpc)]
        MockRewardsManager,
        "../../contracts/out/MockRewardsManager.sol/MockRewardsManager.json"
    );
}
<<<<<<< HEAD

#[rustfmt::skip]
=======
>>>>>>> 30a16f03
pub mod angstrom {
    alloy::sol!(
        #[allow(missing_docs)]
        #[sol(rpc)]
        Angstrom,
        "../../contracts/out/Angstrom.sol/Angstrom.json"
    );
}
<<<<<<< HEAD

#[rustfmt::skip]
=======
>>>>>>> 30a16f03
pub mod pool_gate {
    alloy::sol!(
        #[allow(missing_docs)]
        #[sol(rpc)]
        PoolGate,
        "../../contracts/out/PoolGate.sol/PoolGate.json"
    );
}
<<<<<<< HEAD

#[rustfmt::skip]
=======
>>>>>>> 30a16f03
pub mod mintable_mock_erc_20 {
    alloy::sol!(
        #[allow(missing_docs)]
        #[sol(rpc)]
        MintableMockERC20,
        "../../contracts/out/MintableMockERC20.sol/MintableMockERC20.json"
    );
}<|MERGE_RESOLUTION|>--- conflicted
+++ resolved
@@ -1,7 +1,4 @@
-<<<<<<< HEAD
 #[rustfmt::skip]
-=======
->>>>>>> 30a16f03
 pub mod pool_manager {
     alloy::sol!(
         #[allow(missing_docs)]
@@ -10,11 +7,7 @@
         "../../contracts/out/PoolManager.sol/PoolManager.json"
     );
 }
-<<<<<<< HEAD
-
 #[rustfmt::skip]
-=======
->>>>>>> 30a16f03
 pub mod mock_rewards_manager {
     alloy::sol!(
         #[allow(missing_docs)]
@@ -23,11 +16,7 @@
         "../../contracts/out/MockRewardsManager.sol/MockRewardsManager.json"
     );
 }
-<<<<<<< HEAD
-
 #[rustfmt::skip]
-=======
->>>>>>> 30a16f03
 pub mod angstrom {
     alloy::sol!(
         #[allow(missing_docs)]
@@ -36,11 +25,7 @@
         "../../contracts/out/Angstrom.sol/Angstrom.json"
     );
 }
-<<<<<<< HEAD
-
 #[rustfmt::skip]
-=======
->>>>>>> 30a16f03
 pub mod pool_gate {
     alloy::sol!(
         #[allow(missing_docs)]
@@ -49,11 +34,7 @@
         "../../contracts/out/PoolGate.sol/PoolGate.json"
     );
 }
-<<<<<<< HEAD
-
 #[rustfmt::skip]
-=======
->>>>>>> 30a16f03
 pub mod mintable_mock_erc_20 {
     alloy::sol!(
         #[allow(missing_docs)]
