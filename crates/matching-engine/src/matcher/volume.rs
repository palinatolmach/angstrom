use std::{cell::Cell, cmp::Ordering};

use alloy::primitives::U256;
use angstrom_types::{
    matching::{uniswap::PoolPrice, Ray, SqrtPriceX96},
    orders::{NetAmmOrder, OrderFillState, OrderOutcome, PoolSolution},
    sol_bindings::{
        grouped_orders::{GroupedVanillaOrder, OrderWithStorageData},
        rpc_orders::TopOfBlockOrder
    }
};

use super::Solution;
use crate::book::{
<<<<<<< HEAD
    order::{OrderContainer, OrderDirection, OrderExclusion},
=======
    order::{OrderContainer, OrderExclusion},
>>>>>>> 1b39882a
    OrderBook
};

type CrossPoolExclusions = Option<(Vec<Option<OrderExclusion>>, Vec<Option<OrderExclusion>>)>;

pub enum VolumeFillMatchEndReason {
    NoMoreBids,
    NoMoreAsks,
    BothSidesAMM,
    NoLongerCross,
    ZeroQuantity
}

#[derive(Clone)]
pub struct VolumeFillMatcher<'a> {
    book:             &'a OrderBook,
    bid_idx:          Cell<usize>,
    pub bid_outcomes: Vec<OrderFillState>,
    bid_xpool:        Vec<Option<OrderExclusion>>,
    ask_idx:          Cell<usize>,
    pub ask_outcomes: Vec<OrderFillState>,
    ask_xpool:        Vec<Option<OrderExclusion>>,
    amm_price:        Option<PoolPrice<'a>>,
    amm_outcome:      Option<NetAmmOrder>,
    current_partial:  Option<OrderWithStorageData<GroupedVanillaOrder>>,
    results:          Solution,
    // A checkpoint should never have a checkpoint stored within itself, otherwise this gets gnarly
    checkpoint:       Option<Box<Self>>
}

impl<'a> VolumeFillMatcher<'a> {
    pub fn new(book: &'a OrderBook) -> Self {
        let mut new_element = Self::with_related(book, None);
        // We can checkpoint our initial state as valid
        new_element.save_checkpoint();
        new_element
    }

    fn with_related(book: &'a OrderBook, xpool: CrossPoolExclusions) -> Self {
        let (bid_xpool, ask_xpool) =
            xpool.unwrap_or_else(|| (vec![None; book.bids().len()], vec![None; book.asks().len()]));
        let bid_outcomes = vec![OrderFillState::Unfilled; book.bids().len()];
        let ask_outcomes = vec![OrderFillState::Unfilled; book.asks().len()];
        let amm_price = book.amm().map(|a| a.current_price());
        Self {
            book,
            bid_idx: Cell::new(0),
            bid_outcomes,
            bid_xpool,
            ask_idx: Cell::new(0),
            ask_outcomes,
            ask_xpool,
            amm_price,
            amm_outcome: None,
            current_partial: None,
            results: Solution::default(),
            checkpoint: None
        }
    }

    pub fn results(&self) -> &Solution {
        &self.results
    }

    /// Save our current solve state to an internal checkpoint
    fn save_checkpoint(&mut self) {
        let checkpoint = Self {
            book:            self.book,
            bid_idx:         self.bid_idx.clone(),
            bid_outcomes:    self.bid_outcomes.clone(),
            bid_xpool:       self.bid_xpool.clone(),
            ask_idx:         self.ask_idx.clone(),
            ask_outcomes:    self.ask_outcomes.clone(),
            ask_xpool:       self.ask_xpool.clone(),
            amm_price:       self.amm_price.clone(),
            amm_outcome:     self.amm_outcome.clone(),
            current_partial: self.current_partial.clone(),
            results:         self.results.clone(),
            checkpoint:      None
        };
        self.checkpoint = Some(Box::new(checkpoint));
    }

    /// Spawn a new VolumeFillBookSolver from our checkpoint
    pub fn from_checkpoint(&self) -> Option<Self> {
        self.checkpoint.as_ref().map(|cp| *cp.clone())
    }

    /// Restore our checkpoint into this VolumeFillBookSolver - not sure if we
    /// ever want to do this but we can!
    #[allow(dead_code)]
    fn restore_checkpoint(&mut self) -> bool {
        let Some(checkpoint) = self.checkpoint.take() else {
            return false;
        };
        let Self {
            bid_idx, bid_outcomes, ask_idx, ask_outcomes, amm_price, current_partial, ..
        } = *checkpoint;
        self.bid_idx = bid_idx;
        self.bid_outcomes = bid_outcomes;
        self.ask_idx = ask_idx;
        self.ask_outcomes = ask_outcomes;
        self.amm_price = amm_price;
        self.current_partial = current_partial;
        true
    }

    pub fn fill(&mut self) -> VolumeFillMatchEndReason {
        {
            loop {
                let bid = match self.current_partial {
                    Some(ref o) if o.is_bid => OrderContainer::BookOrderFragment(o),
                    _ => {
                        if let Some(o) = Self::next_order_from_book(
                            true,
                            &self.bid_idx,
                            self.book.bids(),
                            &self.bid_outcomes,
                            self.amm_price.as_ref()
                        ) {
                            o
                        } else {
                            return VolumeFillMatchEndReason::NoMoreBids
                        }
                    }
                };
                let ask = match self.current_partial {
                    Some(ref o) if !o.is_bid => OrderContainer::BookOrderFragment(o),
                    _ => {
                        if let Some(o) = Self::next_order_from_book(
                            false,
                            &self.ask_idx,
                            self.book.asks(),
                            &self.ask_outcomes,
                            self.amm_price.as_ref()
                        ) {
                            o
                        } else {
                            return VolumeFillMatchEndReason::NoMoreBids
                        }
                    }
                };

                // If we're talking to the AMM on both sides, we're done
                if bid.is_amm() && ask.is_amm() {
                    return VolumeFillMatchEndReason::BothSidesAMM
                }

                // If our prices no longer cross, we're done
                if ask.price() > bid.price() {
                    return VolumeFillMatchEndReason::NoLongerCross
                }

                // Limit to price so that AMM orders will only offer the quantity they can
                // profitably sell.  (Non-AMM orders ignore the provided price)
                let ask_q = ask.quantity(bid.price());
                let bid_q = bid.quantity(ask.price());

                // If either quantity is zero maybe we should break here? (could be a
                // replacement for price cross checking if we implement that)
                if ask_q == U256::ZERO || bid_q == U256::ZERO {
                    return VolumeFillMatchEndReason::ZeroQuantity
                }

                let matched = ask_q.min(bid_q);
                // Store the amount we matched
                self.results.total_volume += matched;

                // Record partial fills
                if bid.is_partial() {
                    self.results.partial_volume.0 += matched;
                }
                if ask.is_partial() {
                    self.results.partial_volume.1 += matched;
                }

                // If bid or ask was an AMM order, we update our AMM stats
                if let (OrderContainer::AMM(o), _) | (_, OrderContainer::AMM(o)) = (&bid, &ask) {
                    // We always update our AMM price with any quantity sold
                    let final_amm_order = o.fill(matched);
                    self.amm_price = Some(final_amm_order.end_bound.clone());
                    // Add to our solution
                    self.results.amm_volume += matched;
                    self.results.amm_final_price = Some(*final_amm_order.end_bound.price());
                    // Update our overall AMM volume
                    let amm_out = self
                        .amm_outcome
                        .get_or_insert_with(|| NetAmmOrder::new(bid.is_amm()));
                    amm_out.add_quantity(final_amm_order.d_t0, final_amm_order.d_t1);
                }

                // Then we see what else we need to do
                match bid_q.cmp(&ask_q) {
                    Ordering::Equal => {
                        // We annihilated
                        self.results.price =
                            Some((*(ask.price() + bid.price()) / U256::from(2)).into());
                        // self.results.price = Some((ask.price() + bid.price()) / 2.0_f64);
                        // Mark as filled if non-AMM order
                        if !ask.is_amm() {
                            self.ask_outcomes[self.ask_idx.get()] = OrderFillState::CompleteFill
                        }
                        if !bid.is_amm() {
                            self.bid_outcomes[self.bid_idx.get()] = OrderFillState::CompleteFill
                        }
                        self.current_partial = None;
                        // Take a snapshot as a good solve state
                        self.save_checkpoint();
                        // We're done here, we'll get our next bid and ask on
                        // the next round
                    }
                    Ordering::Greater => {
                        self.results.price = Some(bid.price());
                        // Ask was completely filled, remainder bid
                        if !ask.is_amm() {
                            self.ask_outcomes[self.ask_idx.get()] = OrderFillState::CompleteFill
                        }
                        // Create and save our partial bid
                        if !bid.is_amm() {
                            self.bid_outcomes[self.bid_idx.get()] =
                                self.bid_outcomes[self.bid_idx.get()].partial_fill(matched);
                            self.current_partial = Some(bid.fill(ask_q));
                        } else {
                            self.current_partial = None;
                        }
                    }
                    Ordering::Less => {
                        self.results.price = Some(ask.price());
                        // Bid was completely filled, remainder ask
                        if !bid.is_amm() {
                            self.bid_outcomes[self.bid_idx.get()] = OrderFillState::CompleteFill
                        }
                        // Create and save our parital ask
                        if !ask.is_amm() {
                            self.ask_outcomes[self.ask_idx.get()] =
                                self.ask_outcomes[self.ask_idx.get()].partial_fill(matched);
                            self.current_partial = Some(ask.fill(bid_q));
                        } else {
                            self.current_partial = None;
                        }
                    }
                }
                // We can checkpoint if we annihilated (No partial), if we completely filled an
                // order with an AMM order (No partial) or if we have an incomplete order but
                // it's a Partial Fill order which means this is a valid state to stop
                if let Some(ref fragment) = self.current_partial {
                    if fragment.is_partial() {
                        self.save_checkpoint();
                    }
                }
            }
        }
    }

    fn next_order_from_book<'b>(
        is_bid: bool,
        index: &Cell<usize>,
        book: &'a [OrderWithStorageData<GroupedVanillaOrder>],
        fill_state: &[OrderFillState],
        amm: Option<&PoolPrice<'a>>
    ) -> Option<OrderContainer<'a, 'b>> {
        let mut cur_idx = index.get();
        // Find the next unfilled order - we need to work with the index separately
        while cur_idx < fill_state.len() {
            match &fill_state[cur_idx] {
                OrderFillState::Unfilled => break,
                _ => cur_idx += 1
            }
        }
        let book_order = book.get(cur_idx);
        // See if our AMM takes precedence
        amm.and_then(|amm_price| {
            let target_price = book_order
                .map(|o| SqrtPriceX96::from(Ray::from(*OrderContainer::BookOrder(o).price())));
            amm_price.order_to_target(target_price, !is_bid)
        })
        .map(OrderContainer::AMM)
        .or_else(|| {
            index.set(cur_idx);
            book_order.map(OrderContainer::BookOrder)
        })
    }

    pub fn solution(
        &self,
        searcher: Option<OrderWithStorageData<TopOfBlockOrder>>
    ) -> PoolSolution {
        let limit = self
            .bid_outcomes
            .iter()
            .enumerate()
            .map(|(idx, outcome)| (self.book.bids()[idx].order_id, outcome))
            .chain(
                self.ask_outcomes
                    .iter()
                    .enumerate()
                    .map(|(idx, outcome)| (self.book.asks()[idx].order_id, outcome))
            )
            .map(|(id, outcome)| OrderOutcome { id, outcome: outcome.clone() })
            .collect();
        let ucp: Ray = self.results.price.map(Into::into).unwrap_or_default();
        PoolSolution {
            id: self.book.id(),
            ucp,
            amm_quantity: self.amm_outcome.clone(),
            searcher,
            limit
        }
    }
}

#[cfg(test)]
mod tests {
    use std::cell::Cell;

    use alloy::primitives::Uint;
    use angstrom_types::{
        matching::Ray,
        orders::OrderFillState,
        primitive::PoolId,
        sol_bindings::grouped_orders::{GroupedVanillaOrder, OrderWithStorageData}
    };
    use testing_tools::type_generator::orders::UserOrderBuilder;

    use super::VolumeFillMatcher;
    use crate::book::OrderBook;

    #[test]
    fn runs_cleanly_on_empty_book() {
        let book = OrderBook::default();
        let matcher = VolumeFillMatcher::new(&book);
        let solution = matcher.solution(None);
        assert!(solution.ucp == Ray::ZERO, "Empty book didn't have UCP of zero");
    }

    // Let's write tests for all the basic matching outcomes to make sure they
    // work properly, then come up with some more complicated situations and
    // components to check

    #[test]
    fn bid_outweighs_ask_sets_price() {
        let pool_id = PoolId::random();
        let high_price = Ray::from(Uint::from(1_000_000_000_u128));
        let low_price = Ray::from(Uint::from(1_000_u128));
        let bid_order = UserOrderBuilder::new()
            .partial()
            .amount(100)
            .min_price(high_price)
            .with_storage()
            .bid()
            .build();
        let ask_order = UserOrderBuilder::new()
            .exact()
            .amount(10)
            .min_price(low_price)
            .with_storage()
            .ask()
            .build();
        let book = OrderBook::new(pool_id, None, vec![bid_order.clone()], vec![ask_order], None);
        let mut matcher = VolumeFillMatcher::new(&book);
        let _fill_outcome = matcher.fill();
        let solution = matcher.from_checkpoint().unwrap().solution(None);
        assert!(
            solution.ucp == high_price,
            "Bid outweighed but the final price wasn't properly set"
        );
    }

    #[test]
    fn ask_outweighs_bid_sets_price() {
        let pool_id = PoolId::random();
        let high_price = Ray::from(Uint::from(1_000_000_000_u128));
        let low_price = Ray::from(Uint::from(1_000_u128));
        let bid_order = UserOrderBuilder::new()
            .exact()
            .amount(10)
            .min_price(high_price)
            .with_storage()
            .bid()
            .build();
        let ask_order = UserOrderBuilder::new()
            .partial()
            .amount(100)
            .min_price(low_price)
            .with_storage()
            .ask()
            .build();
        let book = OrderBook::new(pool_id, None, vec![bid_order.clone()], vec![ask_order], None);
        let mut matcher = VolumeFillMatcher::new(&book);
        let _fill_outcome = matcher.fill();
        let solution = matcher.from_checkpoint().unwrap().solution(None);
        assert!(
            solution.ucp == low_price,
            "Ask outweighed but the final price wasn't properly set"
        );
    }

    fn basic_order_book(
        is_bid: bool,
        count: usize,
        target_price: Ray,
        price_step: usize
    ) -> Vec<OrderWithStorageData<GroupedVanillaOrder>> {
        (0..count)
            .map(|i| {
                UserOrderBuilder::new()
                    .min_price(target_price + (i * price_step))
                    .amount(100)
                    .with_storage()
                    .is_bid(is_bid)
                    .build()
            })
            .collect()
    }

    #[test]
    fn gets_next_book_order() {
        let is_bid = true;
        let index = Cell::new(10);
        let book = basic_order_book(true, 100, Ray::from(10000_usize), 10);
        let fill_state: Vec<OrderFillState> =
            book.iter().map(|_| OrderFillState::Unfilled).collect();
        let amm = None;
        let next_order =
            VolumeFillMatcher::next_order_from_book(is_bid, &index, &book, &fill_state, amm);
        assert!(next_order.is_none())
    }
}<|MERGE_RESOLUTION|>--- conflicted
+++ resolved
@@ -12,11 +12,7 @@
 
 use super::Solution;
 use crate::book::{
-<<<<<<< HEAD
-    order::{OrderContainer, OrderDirection, OrderExclusion},
-=======
     order::{OrderContainer, OrderExclusion},
->>>>>>> 1b39882a
     OrderBook
 };
 
