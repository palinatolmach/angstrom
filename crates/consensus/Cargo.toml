--- conflicted
+++ resolved
@@ -20,10 +20,7 @@
 futures.workspace = true
 thiserror.workspace = true
 reth-primitives.workspace = true
-<<<<<<< HEAD
-=======
 # reth-rpc-types.workspace = true
->>>>>>> 9dc4a570
 alloy-rpc-types.workspace = true
 reth-metrics.workspace = true
 reth-provider.workspace = true
