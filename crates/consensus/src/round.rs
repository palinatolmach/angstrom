--- conflicted
+++ resolved
@@ -17,10 +17,7 @@
 use angstrom_network::{manager::StromConsensusEvent, StromMessage};
 use angstrom_types::{
     consensus::{PreProposal, Proposal},
-<<<<<<< HEAD
-=======
     contract_payloads::angstrom::AngstromBundle,
->>>>>>> 30a16f03
     orders::{OrderSet, PoolSolution},
     primitive::PeerId,
     sol_bindings::{
@@ -34,11 +31,7 @@
 use matching_engine::MatchingManager;
 use order_pool::order_storage::OrderStorage;
 use serde::{Deserialize, Serialize};
-<<<<<<< HEAD
-use tokio::time::{self};
-=======
 use tokio::time;
->>>>>>> 30a16f03
 
 use crate::{AngstromValidator, Signer};
 
@@ -135,11 +128,11 @@
             StromConsensusEvent::PreProposal(_, pre_proposal) => {
                 // we do not want to allow another node to push us to transition
                 if !matches!(self.current_state, ConsensusState::BidAggregation(_)) {
-                    return None;
+                    return None
                 }
 
                 if !pre_proposal.is_valid() {
-                    return None;
+                    return None
                 }
 
                 if !i_am_leader {
@@ -163,10 +156,10 @@
                         return Some((
                             Some(self.round_leader.clone()),
                             StromMessage::PrePropose(merged_pre_proposal)
-                        ));
+                        ))
                     }
 
-                    return Some((None, StromMessage::PrePropose(merged_pre_proposal)));
+                    return Some((None, StromMessage::PrePropose(merged_pre_proposal)))
                 }
 
                 // Leader path
@@ -182,7 +175,7 @@
                         proposal: None,
                         pre_proposals: pre_proposals.clone()
                     }));
-                    return None;
+                    return None
                 }
             }
             StromConsensusEvent::Proposal(msg_sender, proposal) => {
@@ -320,7 +313,7 @@
                 // someone already proposed and we are not a leader
                 if finalization.proposal.is_some() {
                     // TODO: use this opportunity to trigger the proposal validation
-                    return new_state;
+                    return new_state
                 }
 
                 let (proposal_result, timer) = async_time_fn(|| async {
@@ -375,7 +368,7 @@
             return match future.as_mut().poll(cx) {
                 Poll::Ready(new_state) => Poll::Ready(Some(new_state)),
                 Poll::Pending => Poll::Pending
-            };
+            }
         }
 
         if let Some(timer) = &mut this.initial_state_timer {
