--- conflicted
+++ resolved
@@ -23,10 +23,7 @@
 
 reth-primitives.workspace = true
 reth-tasks.workspace = true
-<<<<<<< HEAD
-=======
 reth-metrics = { workspace = true, features = ["common"] }
->>>>>>> 46bff86d
 
 strum = { workspace = true, features = ["derive"] }
 bincode = { workspace = true  }
@@ -41,15 +38,12 @@
 thiserror.workspace = true
 metrics.workspace = true
 tracing.workspace = true
+futures.workspace = true
 
 tower-http = { version = "0.5.2", features = ["full"] }
 tower = { version = "0.4.13", features = ["full"] }
 hyper = "1.2.0"
 
 [dev-dependencies]
-<<<<<<< HEAD
 tokio = { workspace = true, features = ["full", "tracing"] }
-=======
-tokio = { workspace = true, features = ["full", "tracing"] }
-rand = "0.8.5"
->>>>>>> 46bff86d
+rand = "0.8.5"