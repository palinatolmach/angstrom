--- conflicted
+++ resolved
@@ -11,12 +11,9 @@
         rpc_orders::TopOfBlockOrder
     }
 };
-<<<<<<< HEAD
 use angstrom_utils::GenericExt;
 use reth_primitives::B256;
 use sim::SimValidation;
-=======
->>>>>>> 1b39882a
 use state::account::user::UserAddress;
 use tokio::sync::oneshot::{channel, Sender};
 
