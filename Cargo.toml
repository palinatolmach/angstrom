--- conflicted
+++ resolved
@@ -45,10 +45,7 @@
 tracing.workspace = true
 reth-rpc-builder.workspace = true
 async-trait.workspace = true
-<<<<<<< HEAD
-=======
 parking_lot.workspace = true
->>>>>>> 2ee3f5b1
 tokio-stream.workspace = true
 shared.workspace = true
 
