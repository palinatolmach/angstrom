[workspace]
members = [
  "bin/angstrom",
  "bin/testnet",
<<<<<<< HEAD
  # "bin/contract_test",
=======
>>>>>>> 30a16f03
  "crates/angstrom-net",
  "crates/consensus",
  "crates/types",
  "crates/utils",
  "crates/validation",
  "crates/order-pool",
  "crates/rpc",
  "crates/eth/",
  "testing-tools",
  "crates/matching-engine",
  "crates/pade",
  "crates/pade-macro",
<<<<<<< HEAD
  "crates/metrics",
  "bin/contract_test",
=======
  "crates/metrics"
>>>>>>> 30a16f03
]


#default-members = ["bin/angstrom"]

# Explicitly set the resolver to version 2, which is the default for packages with edition >= 2021
# https://doc.rust-lang.org/edition-guide/rust-2021/default-cargo-resolver.html
resolver = "2"


[workspace.package]
version = "0.1.0"
edition = "2021"
<<<<<<< HEAD
rust-version = "1.80"
=======
rust-version = "1.76"
>>>>>>> 30a16f03
license = "MIT OR Apache-2.0"
homepage = "https://github.com/SorellaLabs/angstrom"
repository = "https://github.com/SorellaLabs/angstrom"
exclude = [".github/"]


[profile.release]
lto = "fat"
opt-level = 3
codegen-units = 15

[profile.maxperf]
inherits = "release"
lto = "fat"
codegen-units = 1
incremental = false


[workspace.dependencies]
consensus = { path = "./crates/consensus/" }
angstrom-types = { path = "./crates/types/" }
pade = { path = "./crates/pade" }
pade-macro = { path = "./crates/pade-macro" }
angstrom-utils = { path = "./crates/utils/" }
validation = { path = "./crates/validation/" }
order-pool = { path = "./crates/order-pool/" }
angstrom-eth = { path = "./crates/eth/" }
angstrom-rpc = { path = "./crates/rpc/" }
angstrom-network = { path = "./crates/angstrom-net/" }
angstrom-metrics = { path = "./crates/metrics/" }
testing-tools = { path = "./testing-tools/" }
angstrom = { path = "./bin/angstrom/" }
matching-engine = { path = "./crates/matching-engine/" }
contract-bindings = { path = "./crates/contract-bindings/" }
eyre = "0.6.12"

## async
async-trait = "0.1.68"
futures = "0.3.26"
pin-project = "1.1.3"
futures-util = "0.3.29"

## bitmaps
bitmaps = "3.2.1"

# revm
revm = { version = "14.0.1", features = [
  "std",
  "secp256k1",
  "blst",
], default-features = false }

# reth
reth = { git = "https://github.com/paradigmxyz/reth", version = "1.1.0", tag = "v1.1.0" }
reth-primitives = { git = "https://github.com/paradigmxyz/reth", version = "1.1.0", tag = "v1.1.0" }
reth-chainspec = { git = "https://github.com/paradigmxyz/reth", version = "1.1.0", tag = "v1.1.0" }
reth-trie= { git = "https://github.com/paradigmxyz/reth", version = "1.1.0", tag = "v1.1.0" }
reth-storage-api = { git = "https://github.com/paradigmxyz/reth", version = "1.1.0", tag = "v1.1.0" }
reth-provider = { git = "https://github.com/paradigmxyz/reth", version = "1.1.0", tag = "v1.1.0" }
reth-db = { git = "https://github.com/paradigmxyz/reth", version = "1.1.0", tag = "v1.1.0" }
reth-discv4 = { git = "https://github.com/paradigmxyz/reth", version = "1.1.0", tag = "v1.1.0" }
reth-rlp = { git = "https://github.com/paradigmxyz/reth", version = "1.1.0", tag = "v1.1.0", features = [
  "alloc",
] }
reth-errors = { git = "https://github.com/paradigmxyz/reth", version = "1.1.0", tag = "v1.1.0" }
reth-cli-util = { git = "https://github.com/paradigmxyz/reth", version = "1.1.0", tag = "v1.1.0" }
reth-network-peers = { git = "https://github.com/paradigmxyz/reth", version = "1.1.0", tag = "v1.1.0" }
reth-node-builder = { git = "https://github.com/paradigmxyz/reth", version = "1.1.0", tag = "v1.1.0" }
reth-node-types = { git = "https://github.com/paradigmxyz/reth", version = "1.1.0", tag = "v1.1.0" }
reth-codecs = { git = "https://github.com/paradigmxyz/reth", version = "1.1.0", tag = "v1.1.0" }
reth-ecies = { git = "https://github.com/paradigmxyz/reth", version = "1.1.0", tag = "v1.1.0" }
#reth-rpc-types = { git = "https://github.com/paradigmxyz/reth", version = "1.1.0", tag = "v1.1.0" }
reth-rpc-builder = { git = "https://github.com/paradigmxyz/reth", version = "1.1.0", tag = "v1.1.0" }
reth-rpc-types-compat = { git = "https://github.com/paradigmxyz/reth", version = "1.1.0", tag = "v1.1.0" }
reth-blockchain-tree = { git = "https://github.com/paradigmxyz/reth", version = "1.1.0", tag = "v1.1.0" }
reth-beacon-consensus = { git = "https://github.com/paradigmxyz/reth", version = "1.1.0", tag = "v1.1.0" }
reth-metrics = { git = "https://github.com/paradigmxyz/reth", version = "1.1.0", tag = "v1.1.0" }
reth-revm = { git = "https://github.com/paradigmxyz/reth", version = "1.1.0", tag = "v1.1.0" }
reth-payload-builder = { git = "https://github.com/paradigmxyz/reth", version = "1.1.0", tag = "v1.1.0" }
reth-transaction-pool = { git = "https://github.com/paradigmxyz/reth", version = "1.1.0", tag = "v1.1.0" }
reth-tasks = { git = "https://github.com/paradigmxyz/reth", version = "1.1.0", tag = "v1.1.0" }
reth-tracing = { git = "https://github.com/paradigmxyz/reth", version = "1.1.0", tag = "v1.1.0" }
reth-network = { git = "https://github.com/paradigmxyz/reth", version = "1.1.0", tag = "v1.1.0" }
reth-network-api = { git = "https://github.com/paradigmxyz/reth", version = "1.1.0", tag = "v1.1.0" }
reth-libmdbx = { git = "https://github.com/paradigmxyz/reth", version = "1.1.0", tag = "v1.1.0" }
reth-eth-wire = { git = "https://github.com/paradigmxyz/reth", version = "1.1.0", tag = "v1.1.0" }
reth-tokio-util = { git = "https://github.com/paradigmxyz/reth", version = "1.1.0", tag = "v1.1.0" }
reth-node-ethereum = { git = "https://github.com/paradigmxyz/reth", version = "1.1.0", tag = "v1.1.0" }

# alloy
alloy = { version = "0.3", features = [
  "full",
  "rlp",
  "eip712",
  "node-bindings",
  "rpc-types-debug",
  "rpc-types-trace",
  "json-rpc",
  "rpc-client",
  "signer-aws",
  "signer-keystore",
  "signer-ledger",
  "signer-mnemonic",
  "signer-trezor",
  "signer-yubihsm",
  "sol-types",
  "contract",
] }
alloy-chains = "0.1.32"
alloy-primitives = "0.8.7"
alloy-sol-macro = "0.7.2"
alloy-dyn-abi = "0.7.2"
alloy-sol-types = "0.7.2"
alloy-rlp = "0.3.4"
alloy-rlp-derive = "0.3.8"
alloy-trie = "0.6"
alloy-rpc-types = { version = "0.4.2", default-features = false, features = [
  "eth",
] }
alloy-rpc-types-anvil = { version = "0.4.2", default-features = false }
alloy-rpc-types-beacon = { version = "0.4.2", default-features = false }
alloy-rpc-types-admin = { version = "0.4.2", default-features = false }
alloy-rpc-types-txpool = { version = "0.4.2", default-features = false }
alloy-serde = { version = "0.4.2", default-features = false }
alloy-rpc-types-engine = { version = "0.4.2", default-features = false }
alloy-rpc-types-eth = { version = "0.4.2", default-features = false }
alloy-genesis = { version = "0.4.2", default-features = false }
alloy-node-bindings = { version = "0.4.2", default-features = false }
alloy-provider = { version = "0.4.2", default-features = false, features = [
  "reqwest",
] }
alloy-eips = { version = "0.4.2", default-features = false }
alloy-signer = { version = "0.4.2", default-features = false }
alloy-signer-local = { version = "0.4.2", default-features = false }
alloy-network = { version = "0.4.2", default-features = false }
alloy-consensus = { version = "0.4.2", default-features = false }
alloy-transport = { version = "0.4.2" }
alloy-transport-http = { version = "0.4.2", features = [
  "reqwest-rustls-tls",
], default-features = false }
alloy-transport-ws = { version = "0.4.2", default-features = false }
alloy-transport-ipc = { version = "0.4.2", default-features = false }
alloy-pubsub = { version = "0.4.2", default-features = false }
alloy-json-rpc = { version = "0.4.2", default-features = false }
alloy-rpc-client = { version = "0.4.2", default-features = false }

# Uniswap math helpers
uniswap_v3_math = { git = "https://github.com/0xKitsune/uniswap-v3-math.git" }

hex-literal = "0.4.1"

## misc
bytes = "1.4"
bincode = "1.3.3"
bitflags = "2.3"
tracing = "0.1.0"
tracing-appender = "0.2"
tracing-subscriber = "0.3.18"
thiserror = "1.0"
serde_json = "1.0.94"
serde = { version = "1.0", default-features = false, features = ["derive"] }
rand = "0.8.5"
rand_distr = "0.4.3"
num-traits = "0.2.19"
strum = "0.26.2"
rayon = "1.7"
itertools = "0.12.1"
parking_lot = "0.12"
metrics = "0.21.1"                                                           # Needed for `metrics-macro` to resolve the crate using `::metrics` notation
anyhow = "1.0.75"
url = "2.4.1"
auto_impl = "1.1.0"

### proc-macros
proc-macro2 = "1.0"
quote = "1.0"

## tokio
tokio-stream = "0.1.11"
tokio = { version = "1.21", features = [
  "full",
  "tracing",
], default-features = false }
tokio-util = { version = "0.7.4", features = ["codec"] }


## json
jsonrpsee = "0.24"
jsonrpsee-core = "0.24"
jsonrpsee-http-client = "0.24"
jsonrpsee-types = "0.24"

## crypto
secp256k1 = { version = "0.29.0", default-features = false, features = [
  "global-context",
  "rand-std",
  "recovery",
] }
enr = { version = "=0.10.0", default-features = false, features = ["k256"] }


aquamarine = "0.5.0"

# misc-testing
arbitrary = "1.1"
assert_matches = "1.5.0"
tempfile = "3.8"
criterion = "0.5"
pprof = "0.13"
proptest = "1.0"
proptest-derive = "0.4"
serial_test = "3.0.0"

[patch.crates-io]
blstrs_plus = { git = "https://github.com/JamesHinshelwood/blstrs", branch = "update-blst" }<|MERGE_RESOLUTION|>--- conflicted
+++ resolved
@@ -2,10 +2,6 @@
 members = [
   "bin/angstrom",
   "bin/testnet",
-<<<<<<< HEAD
-  # "bin/contract_test",
-=======
->>>>>>> 30a16f03
   "crates/angstrom-net",
   "crates/consensus",
   "crates/types",
@@ -18,12 +14,7 @@
   "crates/matching-engine",
   "crates/pade",
   "crates/pade-macro",
-<<<<<<< HEAD
-  "crates/metrics",
-  "bin/contract_test",
-=======
   "crates/metrics"
->>>>>>> 30a16f03
 ]
 
 
@@ -37,11 +28,7 @@
 [workspace.package]
 version = "0.1.0"
 edition = "2021"
-<<<<<<< HEAD
-rust-version = "1.80"
-=======
 rust-version = "1.76"
->>>>>>> 30a16f03
 license = "MIT OR Apache-2.0"
 homepage = "https://github.com/SorellaLabs/angstrom"
 repository = "https://github.com/SorellaLabs/angstrom"
