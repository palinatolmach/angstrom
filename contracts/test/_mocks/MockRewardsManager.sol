// SPDX-License-Identifier: MIT
pragma solidity ^0.8.0;

<<<<<<< HEAD
import {CalldataReader, CalldataReaderLib} from "../../src/types/CalldataReader.sol";
import {HookManager} from "src/modules/HookManager.sol";
import {Asset, AssetArray, AssetLib} from "../../src/types/Asset.sol";
import {PairArray, PairLib} from "src/types/Pair.sol";
import {UniSwapCallBuffer, UniCallLib} from "../../src/libraries/UniCallLib.sol";
import {PoolConfigStore} from "../../src/libraries/pool-config/PoolConfigStore.sol";
import {PoolUpdateManager} from "../../src/modules/PoolUpdateManager.sol";
import {SettlementManager} from "../../src/modules/SettlementManager.sol";
import {NodeManager} from "src/modules/NodeManager.sol";
import {UniConsumer} from "../../src/modules/UniConsumer.sol";
import {PoolId} from "v4-core/src/types/PoolId.sol";
import {POOL_FEE} from "../../src/Constants.sol";
import {IUniV4, IPoolManager} from "../../src/interfaces/IUniV4.sol";
=======
import {CalldataReader, CalldataReaderLib} from "src/types/CalldataReader.sol";
import {Asset, AssetArray, AssetLib} from "src/types/Asset.sol";
import {PairArray, PairLib} from "src/types/Pair.sol";
import {SwapCall, SwapCallLib} from "src/types/SwapCall.sol";
import {PoolUpdates} from "src/modules/PoolUpdates.sol";
import {Settlement} from "src/modules/Settlement.sol";
import {TopLevelAuth} from "src/modules/TopLevelAuth.sol";
import {UniConsumer} from "src/modules/UniConsumer.sol";
import {PoolId} from "v4-core/src/types/PoolId.sol";
import {POOL_FEE} from "src/Constants.sol";
import {IUniV4, IPoolManager} from "src/interfaces/IUniV4.sol";
>>>>>>> 1a22a51a

import {PoolConfigStoreLib} from "src/libraries/pool-config/PoolConfigStore.sol";

import {console} from "forge-std/console.sol";
import {FormatLib} from "super-sol/libraries/FormatLib.sol";

/// @author philogy <https://github.com/philogy>
<<<<<<< HEAD
contract MockRewardsManager is UniConsumer, SettlementManager, PoolUpdateManager, HookManager {
    using FormatLib for *;
    using IUniV4 for IPoolManager;

    constructor(address uniV4PoolManager, address controller)
        UniConsumer(uniV4PoolManager)
        NodeManager(controller)
    {
        console.log("rewards manager deployed with controller address %s", controller);
=======
contract MockRewardsManager is UniConsumer, Settlement, PoolUpdates {
    using FormatLib for *;
    using IUniV4 for IPoolManager;

    constructor(IPoolManager uniV4, address controller)
        UniConsumer(uniV4)
        TopLevelAuth(controller)
        Settlement(address(0))
    {
        _checkAngstromHookFlags();
>>>>>>> 1a22a51a
    }

    /// @param encoded PADE `(List<Asset>, List<Pair>, PoolUpdate)`.
    function update(bytes calldata encoded) public {
        console.log("Update called");
        CalldataReader reader = CalldataReaderLib.from(encoded);

        AssetArray assets;
        (reader, assets) = AssetLib.readFromAndValidate(reader);
<<<<<<< HEAD
        console.log("Assets decoded");
        PairArray pairs;
        (reader, pairs) = PairLib.readFromAndValidate(reader, assets, _configStore);
        console.log("Pairs decoded");

        UniSwapCallBuffer memory swapCall = UniCallLib.newSwapCall(address(this));
        reader = _updatePool(reader, swapCall, tBundleDeltas, pairs);
        console.log("Pool updated");
=======
        PairArray pairs;
        (reader, pairs) = PairLib.readFromAndValidate(reader, assets, _configStore);

        SwapCall memory swapCall = SwapCallLib.newSwapCall(address(this));
        reader = _updatePool(reader, swapCall, pairs);
>>>>>>> 1a22a51a

        reader.requireAtEndOf(encoded);
        console.log("Turns out we're at the end");
    }

    function updateAfterTickMove(PoolId id, int24 lastTick, int24 newTick, int24 tickSpacing)
        external
    {
        poolRewards[id].updateAfterTickMove(id, UNI_V4, lastTick, newTick, tickSpacing);
    }

    function consts() external pure returns (uint24 poolFee) {
        poolFee = POOL_FEE;
    }

    function getGrowthInsideTick(PoolId id, int24 tick, int24 tickSpacing)
        public
        view
        returns (uint256)
    {
<<<<<<< HEAD
        console.log("getGrowthInsideTick has been called");
=======
>>>>>>> 1a22a51a
        _checkTickReal(id, tick, "tick");
        bool initialized;
        int24 nextTickUp;
        do {
            (initialized, nextTickUp) = UNI_V4.getNextTickGt(id, tick, tickSpacing);
        } while (!initialized);
        _checkTickReal(id, nextTickUp, "nextTickUp");
        return poolRewards[id].getGrowthInside(UNI_V4.getSlot0(id).tick(), tick, nextTickUp);
    }

    function getGrowthInsideRange(PoolId id, int24 lowerTick, int24 upperTick)
        public
        view
        returns (uint256)
    {
        _checkTickReal(id, lowerTick, "lowerTick");
        _checkTickReal(id, upperTick, "upperTick");
        return poolRewards[id].getGrowthInside(UNI_V4.getSlot0(id).tick(), lowerTick, upperTick);
    }

    function _checkTickReal(PoolId id, int24 tick, string memory name) internal view {
        (uint256 grossLiquidity,) = UNI_V4.getTickLiquidity(id, tick);
        require(grossLiquidity > 0, string.concat(name, " [", tick.toStr(), "] not initialized"));
    }
}<|MERGE_RESOLUTION|>--- conflicted
+++ resolved
@@ -1,21 +1,6 @@
 // SPDX-License-Identifier: MIT
 pragma solidity ^0.8.0;
 
-<<<<<<< HEAD
-import {CalldataReader, CalldataReaderLib} from "../../src/types/CalldataReader.sol";
-import {HookManager} from "src/modules/HookManager.sol";
-import {Asset, AssetArray, AssetLib} from "../../src/types/Asset.sol";
-import {PairArray, PairLib} from "src/types/Pair.sol";
-import {UniSwapCallBuffer, UniCallLib} from "../../src/libraries/UniCallLib.sol";
-import {PoolConfigStore} from "../../src/libraries/pool-config/PoolConfigStore.sol";
-import {PoolUpdateManager} from "../../src/modules/PoolUpdateManager.sol";
-import {SettlementManager} from "../../src/modules/SettlementManager.sol";
-import {NodeManager} from "src/modules/NodeManager.sol";
-import {UniConsumer} from "../../src/modules/UniConsumer.sol";
-import {PoolId} from "v4-core/src/types/PoolId.sol";
-import {POOL_FEE} from "../../src/Constants.sol";
-import {IUniV4, IPoolManager} from "../../src/interfaces/IUniV4.sol";
-=======
 import {CalldataReader, CalldataReaderLib} from "src/types/CalldataReader.sol";
 import {Asset, AssetArray, AssetLib} from "src/types/Asset.sol";
 import {PairArray, PairLib} from "src/types/Pair.sol";
@@ -27,25 +12,11 @@
 import {PoolId} from "v4-core/src/types/PoolId.sol";
 import {POOL_FEE} from "src/Constants.sol";
 import {IUniV4, IPoolManager} from "src/interfaces/IUniV4.sol";
->>>>>>> 1a22a51a
-
-import {PoolConfigStoreLib} from "src/libraries/pool-config/PoolConfigStore.sol";
 
 import {console} from "forge-std/console.sol";
 import {FormatLib} from "super-sol/libraries/FormatLib.sol";
 
 /// @author philogy <https://github.com/philogy>
-<<<<<<< HEAD
-contract MockRewardsManager is UniConsumer, SettlementManager, PoolUpdateManager, HookManager {
-    using FormatLib for *;
-    using IUniV4 for IPoolManager;
-
-    constructor(address uniV4PoolManager, address controller)
-        UniConsumer(uniV4PoolManager)
-        NodeManager(controller)
-    {
-        console.log("rewards manager deployed with controller address %s", controller);
-=======
 contract MockRewardsManager is UniConsumer, Settlement, PoolUpdates {
     using FormatLib for *;
     using IUniV4 for IPoolManager;
@@ -56,35 +27,21 @@
         Settlement(address(0))
     {
         _checkAngstromHookFlags();
->>>>>>> 1a22a51a
     }
 
     /// @param encoded PADE `(List<Asset>, List<Pair>, PoolUpdate)`.
     function update(bytes calldata encoded) public {
-        console.log("Update called");
         CalldataReader reader = CalldataReaderLib.from(encoded);
 
         AssetArray assets;
         (reader, assets) = AssetLib.readFromAndValidate(reader);
-<<<<<<< HEAD
-        console.log("Assets decoded");
-        PairArray pairs;
-        (reader, pairs) = PairLib.readFromAndValidate(reader, assets, _configStore);
-        console.log("Pairs decoded");
-
-        UniSwapCallBuffer memory swapCall = UniCallLib.newSwapCall(address(this));
-        reader = _updatePool(reader, swapCall, tBundleDeltas, pairs);
-        console.log("Pool updated");
-=======
         PairArray pairs;
         (reader, pairs) = PairLib.readFromAndValidate(reader, assets, _configStore);
 
         SwapCall memory swapCall = SwapCallLib.newSwapCall(address(this));
         reader = _updatePool(reader, swapCall, pairs);
->>>>>>> 1a22a51a
 
         reader.requireAtEndOf(encoded);
-        console.log("Turns out we're at the end");
     }
 
     function updateAfterTickMove(PoolId id, int24 lastTick, int24 newTick, int24 tickSpacing)
@@ -102,10 +59,6 @@
         view
         returns (uint256)
     {
-<<<<<<< HEAD
-        console.log("getGrowthInsideTick has been called");
-=======
->>>>>>> 1a22a51a
         _checkTickReal(id, tick, "tick");
         bool initialized;
         int24 nextTickUp;
