// SPDX-License-Identifier: MIT
pragma solidity ^0.8.24;

<<<<<<< HEAD
import {IPoolManager} from "v4-core/src/interfaces/IPoolManager.sol";
=======
import {Angstrom} from "src/Angstrom.sol";
import {PoolId} from "v4-core/src/types/PoolId.sol";
import {IPoolManager} from "v4-core/src/interfaces/IPoolManager.sol";
import {IHooks} from "v4-core/src/interfaces/IHooks.sol";
import {PoolKey} from "v4-core/src/types/PoolKey.sol";
import {Currency} from "v4-core/src/types/Currency.sol";
>>>>>>> 1a22a51a
import {Test} from "forge-std/Test.sol";
import {Trader} from "./types/Trader.sol";
import {console2 as console} from "forge-std/console2.sol";
import {HookDeployer} from "./HookDeployer.sol";
import {stdError} from "forge-std/StdError.sol";
<<<<<<< HEAD
import {OrderMeta} from "src/reference/OrderTypes.sol";
=======
import {OrderMeta, TopOfBlockOrder} from "test/_reference/OrderTypes.sol";
>>>>>>> 1a22a51a
import {TickLib} from "src/libraries/TickLib.sol";
import {HookDeployer} from "./HookDeployer.sol";
import {ANGSTROM_HOOK_FLAGS} from "src/Constants.sol";
import {TypedDataHasherLib} from "src/types/TypedDataHasher.sol";
<<<<<<< HEAD
=======
import {PoolConfigStore, PoolConfigStoreLib} from "src/libraries/PoolConfigStore.sol";
import {PairLib} from "test/_reference/Pair.sol";
>>>>>>> 1a22a51a

import {MockERC20} from "super-sol/mocks/MockERC20.sol";

import {FormatLib} from "super-sol/libraries/FormatLib.sol";

/// @author philogy <https://github.com/philogy>
contract BaseTest is Test, HookDeployer {
    using FormatLib for *;

    uint256 internal constant REAL_TIMESTAMP = 1721652639;

<<<<<<< HEAD
    bytes32 internal constant ANG_CONFIG_STORE_SLOT = bytes32(uint256(0x5));

    function deployAngstrom(bytes memory initcode, IPoolManager uni, address controller)
        internal
        returns (address addr)
    {
        bool success;
        (success, addr,) = deployHook(
            bytes.concat(initcode, abi.encode(uni, controller)),
=======
    bytes32 internal constant ANG_BALANCES_SLOT = bytes32(uint256(0x2));
    bytes32 internal constant ANG_CONFIG_STORE_SLOT = bytes32(uint256(0x4));

    function pm(address addr) internal pure returns (IPoolManager) {
        return IPoolManager(addr);
    }

    function deployAngstrom(bytes memory initcode, IPoolManager uni, address controller)
        internal
        returns (address)
    {
        return deployAngstrom(initcode, uni, controller, address(0));
    }

    function deployAngstrom(
        bytes memory initcode,
        IPoolManager uni,
        address controller,
        address feeMaster
    ) internal returns (address addr) {
        bool success;
        (success, addr,) = deployHook(
            bytes.concat(initcode, abi.encode(uni, controller, feeMaster)),
>>>>>>> 1a22a51a
            ANGSTROM_HOOK_FLAGS,
            CREATE2_FACTORY
        );
        assertTrue(success);
    }

<<<<<<< HEAD
=======
    function rawGetConfigStore(address angstrom) internal view returns (address) {
        return address(bytes20(vm.load(angstrom, ANG_CONFIG_STORE_SLOT) << 32));
    }

    function rawGetBalance(address angstrom, address asset, address owner)
        internal
        view
        returns (uint256)
    {
        return uint256(
            vm.load(
                angstrom,
                keccak256(abi.encode(owner, keccak256(abi.encode(asset, ANG_BALANCES_SLOT))))
            )
        );
    }

    function poolKey(Angstrom angstrom, address asset0, address asset1, int24 tickSpacing)
        internal
        pure
        returns (PoolKey memory pk)
    {
        pk.hooks = IHooks(address(angstrom));
        pk.currency0 = Currency.wrap(asset0);
        pk.currency1 = Currency.wrap(asset1);
        pk.tickSpacing = tickSpacing;
    }

    function poolKey(address asset0, address asset1, int24 tickSpacing)
        internal
        pure
        returns (PoolKey memory pk)
    {
        pk.currency0 = Currency.wrap(asset0);
        pk.currency1 = Currency.wrap(asset1);
        pk.tickSpacing = tickSpacing;
    }

    function computeDomainSeparator(address angstrom) internal view returns (bytes32) {
        return keccak256(
            abi.encode(
                keccak256(
                    "EIP712Domain(string name,string version,uint256 chainId,address verifyingContract)"
                ),
                keccak256("Angstrom"),
                keccak256("v1"),
                block.chainid,
                address(angstrom)
            )
        );
    }

    function pythonRunCmd() internal pure returns (string[] memory args) {
        args = new string[](1);
        args[0] = ".venv/bin/python3.12";
    }

    function ffiPython(string[] memory args) internal returns (bytes memory) {
        string[] memory runArgs = pythonRunCmd();
        string[] memory all = new string[](runArgs.length + args.length);
        for (uint256 i = 0; i < runArgs.length; i++) {
            all[i] = runArgs[i];
        }

        for (uint256 i = 0; i < args.length; i++) {
            all[runArgs.length + i] = args[i];
        }

        return vm.ffi(all);
    }

>>>>>>> 1a22a51a
    function i24(uint256 x) internal pure returns (int24 y) {
        assertLe(x, uint24(type(int24).max), "Unsafe cast to int24");
        y = int24(int256(x));
    }

    function u128(uint256 x) internal pure returns (uint128 y) {
        assertLe(x, type(uint128).max, "Unsafe cast to uint128");
        y = uint128(x);
    }

    function u16(uint256 x) internal pure returns (uint16 y) {
        assertLe(x, type(uint16).max, "Unsafe cast to uint16");
        y = uint16(x);
    }

    function u64(uint256 x) internal pure returns (uint64 y) {
        assertLe(x, type(uint64).max, "Unsafe cast to uint64");
        y = uint64(x);
    }

    function u40(uint256 x) internal pure returns (uint40 y) {
        assertLe(x, type(uint40).max, "Unsafe cast to uint40");
        y = uint40(x);
    }

    function makeTrader(string memory name) internal returns (Trader memory trader) {
        (trader.addr, trader.key) = makeAddrAndKey(name);
    }

    function makeTraders(uint256 n) internal returns (Trader[] memory traders) {
        traders = new Trader[](n);
        for (uint256 i = 0; i < n; i++) {
            traders[i] = makeTrader(string.concat("trader_", (i + 1).toStr()));
        }
    }

    function tryAdd(uint256 x, uint256 y) internal view returns (bool, bytes memory, uint256) {
        return tryFn(this.__safeAdd, x, y);
    }

    function trySub(uint256 x, uint256 y) internal view returns (bool, bytes memory, uint256) {
        return tryFn(this.__safeSub, x, y);
    }

    function tryMul(uint256 x, uint256 y) internal view returns (bool, bytes memory, uint256) {
        return tryFn(this.__safeMul, x, y);
    }

    function tryDiv(uint256 x, uint256 y) internal view returns (bool, bytes memory, uint256) {
        return tryFn(this.__safeDiv, x, y);
    }

    function tryMod(uint256 x, uint256 y) internal view returns (bool, bytes memory, uint256) {
        return tryFn(this.__safeMod, x, y);
    }

    function tryFn(function(uint, uint) external pure returns (uint) op, uint256 x, uint256 y)
        internal
        pure
        returns (bool hasErr, bytes memory err, uint256 z)
    {
        try op(x, y) returns (uint256 result) {
            hasErr = false;
            z = result;
        } catch (bytes memory errorData) {
            err = errorData;
            assertEq(err, stdError.arithmeticError);
            hasErr = true;
            z = 0;
        }
    }

    function __safeAdd(uint256 x, uint256 y) external pure returns (uint256) {
        return x + y;
    }

    function __safeSub(uint256 x, uint256 y) external pure returns (uint256) {
        return x - y;
    }

    function __safeMul(uint256 x, uint256 y) external pure returns (uint256) {
        return x * y;
    }

    function __safeDiv(uint256 x, uint256 y) external pure returns (uint256) {
        return x / y;
    }

    function __safeMod(uint256 x, uint256 y) external pure returns (uint256) {
        return x / y;
    }

    function freePtr() internal pure returns (uint256 ptr) {
        assembly ("memory-safe") {
            ptr := mload(0x40)
        }
    }

    function _brutalize(uint256 seed, uint256 freeWordsToBrutalize) internal pure {
        assembly ("memory-safe") {
            mstore(0x00, seed)
            let free := mload(0x40)
            for { let i := 0 } lt(i, freeWordsToBrutalize) { i := add(i, 1) } {
                let newGarbage := keccak256(0x00, 0x20)
                mstore(add(free, mul(i, 0x20)), newGarbage)
                mstore(0x01, newGarbage)
            }
            mstore(0x20, keccak256(0x00, 0x20))
            mstore(0x00, keccak256(0x10, 0x20))
        }
    }

<<<<<<< HEAD
=======
    function sign(Account memory account, TopOfBlockOrder memory order, bytes32 domainSeparator)
        internal
        pure
    {
        sign(account, order.meta, erc712Hash(domainSeparator, order.hash()));
    }

>>>>>>> 1a22a51a
    function sign(Account memory account, OrderMeta memory targetMeta, bytes32 hash)
        internal
        pure
    {
<<<<<<< HEAD
=======
        (uint8 v, bytes32 r, bytes32 s) = vm.sign(account.key, hash);
        targetMeta.isEcdsa = true;
        targetMeta.from = account.addr;
        targetMeta.signature = abi.encodePacked(v, r, s);
    }

    function sign(Trader memory account, OrderMeta memory targetMeta, bytes32 hash) internal pure {
>>>>>>> 1a22a51a
        (uint8 v, bytes32 r, bytes32 s) = vm.sign(account.key, hash);
        targetMeta.isEcdsa = true;
        targetMeta.from = account.addr;
        targetMeta.signature = abi.encodePacked(v, r, s);
    }

<<<<<<< HEAD
    function sign(Trader memory account, OrderMeta memory targetMeta, bytes32 hash) internal pure {
        (uint8 v, bytes32 r, bytes32 s) = vm.sign(account.key, hash);
        targetMeta.isEcdsa = true;
        targetMeta.from = account.addr;
        targetMeta.signature = abi.encodePacked(v, r, s);
    }

=======
>>>>>>> 1a22a51a
    function erc712Hash(bytes32 domainSeparator, bytes32 structHash)
        internal
        pure
        returns (bytes32)
    {
        return TypedDataHasherLib.init(domainSeparator).hashTypedData(structHash);
    }

    function bumpBlock() internal {
        vm.roll(block.number + 1);
    }

    function deployTokensSorted() internal returns (address, address) {
        address asset0 = address(new MockERC20());
        address asset1 = address(new MockERC20());
        return asset0 < asset1 ? (asset0, asset1) : (asset1, asset0);
    }
<<<<<<< HEAD
=======

    function addrs(bytes memory encoded) internal pure returns (address[] memory) {
        return abi.decode(
            bytes.concat(bytes32(uint256(0x20)), bytes32(encoded.length / 0x20), encoded),
            (address[])
        );
    }

    function min(uint256 x, uint256 y) internal pure returns (uint256) {
        return x < y ? x : y;
    }

    function max(uint256 x, uint256 y) internal pure returns (uint256) {
        return x > y ? x : y;
    }

    function poolId(Angstrom angstrom, address asset0, address asset1)
        internal
        view
        returns (PoolId)
    {
        if (asset0 > asset1) (asset0, asset1) = (asset1, asset0);
        address store = rawGetConfigStore(address(angstrom));
        uint256 storeIndex = PairLib.getStoreIndex(store, asset0, asset1);
        (int24 tickSpacing,) = PoolConfigStore.wrap(store).get(
            PoolConfigStoreLib.keyFromAssetsUnchecked(asset0, asset1), storeIndex
        );
        return poolKey(angstrom, asset0, asset1, tickSpacing).toId();
    }
>>>>>>> 1a22a51a
}<|MERGE_RESOLUTION|>--- conflicted
+++ resolved
@@ -1,35 +1,24 @@
 // SPDX-License-Identifier: MIT
 pragma solidity ^0.8.24;
 
-<<<<<<< HEAD
-import {IPoolManager} from "v4-core/src/interfaces/IPoolManager.sol";
-=======
 import {Angstrom} from "src/Angstrom.sol";
 import {PoolId} from "v4-core/src/types/PoolId.sol";
 import {IPoolManager} from "v4-core/src/interfaces/IPoolManager.sol";
 import {IHooks} from "v4-core/src/interfaces/IHooks.sol";
 import {PoolKey} from "v4-core/src/types/PoolKey.sol";
 import {Currency} from "v4-core/src/types/Currency.sol";
->>>>>>> 1a22a51a
 import {Test} from "forge-std/Test.sol";
 import {Trader} from "./types/Trader.sol";
 import {console2 as console} from "forge-std/console2.sol";
 import {HookDeployer} from "./HookDeployer.sol";
 import {stdError} from "forge-std/StdError.sol";
-<<<<<<< HEAD
-import {OrderMeta} from "src/reference/OrderTypes.sol";
-=======
 import {OrderMeta, TopOfBlockOrder} from "test/_reference/OrderTypes.sol";
->>>>>>> 1a22a51a
 import {TickLib} from "src/libraries/TickLib.sol";
 import {HookDeployer} from "./HookDeployer.sol";
 import {ANGSTROM_HOOK_FLAGS} from "src/Constants.sol";
 import {TypedDataHasherLib} from "src/types/TypedDataHasher.sol";
-<<<<<<< HEAD
-=======
 import {PoolConfigStore, PoolConfigStoreLib} from "src/libraries/PoolConfigStore.sol";
 import {PairLib} from "test/_reference/Pair.sol";
->>>>>>> 1a22a51a
 
 import {MockERC20} from "super-sol/mocks/MockERC20.sol";
 
@@ -41,17 +30,6 @@
 
     uint256 internal constant REAL_TIMESTAMP = 1721652639;
 
-<<<<<<< HEAD
-    bytes32 internal constant ANG_CONFIG_STORE_SLOT = bytes32(uint256(0x5));
-
-    function deployAngstrom(bytes memory initcode, IPoolManager uni, address controller)
-        internal
-        returns (address addr)
-    {
-        bool success;
-        (success, addr,) = deployHook(
-            bytes.concat(initcode, abi.encode(uni, controller)),
-=======
     bytes32 internal constant ANG_BALANCES_SLOT = bytes32(uint256(0x2));
     bytes32 internal constant ANG_CONFIG_STORE_SLOT = bytes32(uint256(0x4));
 
@@ -75,15 +53,12 @@
         bool success;
         (success, addr,) = deployHook(
             bytes.concat(initcode, abi.encode(uni, controller, feeMaster)),
->>>>>>> 1a22a51a
             ANGSTROM_HOOK_FLAGS,
             CREATE2_FACTORY
         );
         assertTrue(success);
     }
 
-<<<<<<< HEAD
-=======
     function rawGetConfigStore(address angstrom) internal view returns (address) {
         return address(bytes20(vm.load(angstrom, ANG_CONFIG_STORE_SLOT) << 32));
     }
@@ -155,7 +130,6 @@
         return vm.ffi(all);
     }
 
->>>>>>> 1a22a51a
     function i24(uint256 x) internal pure returns (int24 y) {
         assertLe(x, uint24(type(int24).max), "Unsafe cast to int24");
         y = int24(int256(x));
@@ -268,8 +242,6 @@
         }
     }
 
-<<<<<<< HEAD
-=======
     function sign(Account memory account, TopOfBlockOrder memory order, bytes32 domainSeparator)
         internal
         pure
@@ -277,28 +249,16 @@
         sign(account, order.meta, erc712Hash(domainSeparator, order.hash()));
     }
 
->>>>>>> 1a22a51a
     function sign(Account memory account, OrderMeta memory targetMeta, bytes32 hash)
         internal
         pure
     {
-<<<<<<< HEAD
-=======
         (uint8 v, bytes32 r, bytes32 s) = vm.sign(account.key, hash);
         targetMeta.isEcdsa = true;
         targetMeta.from = account.addr;
         targetMeta.signature = abi.encodePacked(v, r, s);
     }
 
-    function sign(Trader memory account, OrderMeta memory targetMeta, bytes32 hash) internal pure {
->>>>>>> 1a22a51a
-        (uint8 v, bytes32 r, bytes32 s) = vm.sign(account.key, hash);
-        targetMeta.isEcdsa = true;
-        targetMeta.from = account.addr;
-        targetMeta.signature = abi.encodePacked(v, r, s);
-    }
-
-<<<<<<< HEAD
     function sign(Trader memory account, OrderMeta memory targetMeta, bytes32 hash) internal pure {
         (uint8 v, bytes32 r, bytes32 s) = vm.sign(account.key, hash);
         targetMeta.isEcdsa = true;
@@ -306,8 +266,6 @@
         targetMeta.signature = abi.encodePacked(v, r, s);
     }
 
-=======
->>>>>>> 1a22a51a
     function erc712Hash(bytes32 domainSeparator, bytes32 structHash)
         internal
         pure
@@ -325,8 +283,6 @@
         address asset1 = address(new MockERC20());
         return asset0 < asset1 ? (asset0, asset1) : (asset1, asset0);
     }
-<<<<<<< HEAD
-=======
 
     function addrs(bytes memory encoded) internal pure returns (address[] memory) {
         return abi.decode(
@@ -356,5 +312,4 @@
         );
         return poolKey(angstrom, asset0, asset1, tickSpacing).toId();
     }
->>>>>>> 1a22a51a
 }