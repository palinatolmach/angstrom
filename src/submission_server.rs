--- conflicted
+++ resolved
@@ -1,11 +1,5 @@
-<<<<<<< HEAD
-use std::{collections::VecDeque, task::Poll};
-use futures::Future;
-use tokio::sync::mpsc::Sender;
-=======
 use std::task::{Poll, Waker};
 
->>>>>>> 2ee3f5b1
 // use park
 use ethers_core::types::transaction::eip712::{EIP712Domain, TypedData};
 use futures::Stream;
@@ -38,11 +32,6 @@
     #[method(name = "SubmitTransaction")]
     async fn submit_eip712(&self, meta_tx: TypedData) -> bool;
 
-<<<<<<< HEAD
-pub enum Submissions { 
-    CexDex(EIP712Domain),
-    Regular(EIP712Domain),
-=======
     /// Create an ethereum subscription for the given params
     #[subscription(
         name = "subscribe" => "subscription",
@@ -59,7 +48,6 @@
 pub enum Submission {
     Submission(TypedData),
     Subscription(SubscriptionKind, Sender<SubscriptionResult>)
->>>>>>> 2ee3f5b1
 }
 
 pub struct SubmissionServer {
@@ -146,16 +134,10 @@
     fn poll_next(
         mut self: std::pin::Pin<&mut Self>,
         cx: &mut std::task::Context<'_>
-<<<<<<< HEAD
-    ) -> std::task::Poll<Self::Output> {
-        todo!()
-    }
-=======
     ) -> std::task::Poll<Option<Self::Item>> {
         if self.handle.is_stopped() {
             return Poll::Ready(None)
         }
->>>>>>> 2ee3f5b1
 
         self.waker = Some(cx.waker());
         let mut lock = self.submissions.lock();
